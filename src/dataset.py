import numpy as np
import matplotlib.pyplot as plt
from .utilities import rate_to_dbl, dbl_to_rate, dbl_colour



class CovidDataset:
    """
    Interface class so that all data looks the same
    """

<<<<<<< HEAD
    variables = [
        'date',
        'location',
        'new_cases',
        'new_cases_rate',
        'total_cases',
        'total_cases_rate',
        'new_deaths',
        'new_deaths_rate',
        'total_deaths',
        'total_deaths_rate',
        'new_tests',
        'new_tests',
        'new_tests_rate',
        'total_tests',
        'total_tests_rate',
        'tests_units'
    ]

    dbl_periods = {days: np.expm1(np.log(2) / days) for days in [2,3,4,5,6,7,14,28]}
    dbl_colour = {1: (1.0, 0, 0), 2: (1.0, 0.2, 0), 3: (1.0, 0.4, 0), 4: (1.0, 0.6, 0), 5: (1.0, 0.8, 0),
                   6: (1.0, 1.0, 0), 7: (0.8, 1.0, 0), 14: (0, 1.0, 0), 28: (0, 1.0, 0.5)}
=======
    variables = {
        'date': 'Date data is reported by location',
        'location': 'Report location',
        'new_cases': 'Number of new cases reported on date (confirmed and probable)',
        'new_cases_rate': 'New cases as proportion of population',
        'total_cases': 'Total cases reported as of date',
        'total_cases_rate': 'Total cases as proportion of populationreported as of date',
        'new_deaths': 'New deaths reported on date',
        'new_deaths_rate': 'New deaths as proportion of population reported on date',
        'total_deaths': 'Total deaths as of date',
        'total_deaths_rate': 'Total deaths as proportion of population as of date',
        'new_tests': 'New tests reported as of date',
        'new_tests_rate': 'New tests as proportion of population reported as of date',
        'total_tests': 'Total tests as of date',
        'total_tests_rate': 'Total tests as proportion of population as of date',
        'tests_units': 'One of tests or persons'
    }

>>>>>>> e57d909c

    def __init__(self, src_df):
        """
        Initialize object from a source dataframe

        :param src_df: pd.DataFrame - src_df.columns must include self.variables
        """

        self.df = src_df
        return

    @property
    def current_date(self):
        return max(self.df.date)

    def get_location(self, location):
        return self.df.loc[self.df.location == location]

    def var_by_location(self, var, *locations, **kwargs):
        """
        Return a DataFrame date x location -> var

        :param var: str - the variable to be used for values
        :param *locations: list like - the locations to be used as columns
        :keyword ma_window: int - if present return moving average over window

        :return: DataFrame
        """

        if var not in self.variables:
            return NotImplemented

        select_locations = self.df['location'].apply(lambda loc: loc in locations)
        df = self.df.loc[select_locations]
        var_pivot = df.pivot(index='date', columns='location', values=var)
        var_pivot.resample('D').fillna(method='ffill')

        if "ma_window" in kwargs:
            var_pivot = var_pivot.rolling(kwargs["ma_window"]).mean()
        return var_pivot

    def active_confirmed_cases(self, *locations, **kwargs):
        """
        Return an estimate of the active confirmed cases.

        The initial model uses a simple rolling 14-day sum of new cases calculated by taking the 14 day diff of
        total cases.  Using the total case data smooths out some of the reporting variation

        :param locations: list like - locations to be included as columns
        :keyword percapita: boolean (default=False) - if true return active confirmed cases per million population

        :return: DataFrame
        """

        if kwargs.get("percapita", False):
            return self.var_by_location("total_cases_per_million", *locations).diff(periods=14)
        else:
            return self.var_by_location("total_cases", *locations).diff(periods=14)

    def pos_test_rate(self, window,  *locations):
        """
        Return the positive test rate based on the total new cases in the window over the total tests completed
        within window

        :param window: int - the time window used to compute the positive test rate
        :param locations: list like - the locations to be used as columns

        :return: DataFrame
        """

        cases = self.var_by_location("total_cases", *locations).diff(periods=window)
        tests = self.var_by_location("total_tests", *locations).diff(periods=window)

        return cases / tests

    def incidence(self, window, *locations, **kwargs):
        """
        Calculate an estimate of the true incidence (number of new infections per million population).

        incidence = Prob(infected) = Prob(Tested) * Prob(infected | Tested) / Prob(Tested | Infected)
                  = test_rate * pos_test_rate / Prob(Tested | Infected)

        Prob(Tested | Infected) is a function of the test strategy being employed within the population.
        For example, when test capacity is limited, tests may be reserved for indivviduals who are most likely
        to be infected.  This means that many infected individuals will not be selected for testing and the
        resulting Prob(Tested | Infected) is relatively low (and the pos_test_rate is high relative to the true
        incidence).  When test criteria are relaxed the Prob(Tested | Infected) and tends to 1 when everyone is
        tested

        Now,
            test_rate * pos_test_rate = (num_tests / population) * (num_new_cases / num_tests)
                                      = num_new_cases / population

        and incidence = num_new_cases / (population *  Prob(Tested | Infected))

        So to calculate an estimate of incidence we need to estimate the function Prob(Tested | Infected)).

        Assumptions:
            Prob(Tested | Infected)) is locally constant. It is determined by the test criteria and test demand.
                The second factor relates to clarity of self-screening and perception regarding the benefit of
                being tested

        :param window: int - number od periods to use to compute moving averaged of new_cases
        :param locations: list like - the locations to be used as columns
        :keyword strategy_changes: list(time_indices) - times at which the test strategy is know to have changed
        :keyword true_incidence_observations: list(time_index, incidence) - points at which true incidence is known
        :return:
        """
        return

    def growth_rate(self, var, window, *locations):
        """
        Return a DataFrame indexed by date and with columns containing average growth rate over window

        :param var: str - the variable for which average growth is calculated
        :param window: int - number of days to include in the average calculation
        :param locations: list like - locations to be included as columns

        :return: DataFrame
        """
        growth = lambda x: np.power(x, 1 / window)

        if var in self.variables:
            var_data = self.var_by_location(var, *locations)
        elif var == "active_confirmed_cases":
            var_data = self.active_confirmed_cases(*locations)
        elif var == "pos_test_rate":
            var_data = self.pos_test_rate(window, *locations)
        else:
            return NotImplemented

        delta = var_data.diff(periods=window)
        delta_ratio = (delta / var_data.shift(periods=window)).replace([np.inf, -np.inf], np.nan)
        return growth(1 + delta_ratio) - 1

    def cum_pos_test_rate(self, *locations):
        """
        Return a DataFrame date x locations -> positive test rate

        :param locations: list like - locations to be included as columns

        :return: DataFrame
        """

        return (self.var_by_location('total_cases', *locations)
                  / self.var_by_location('total_tests', *locations).interpolate(method='linear'))

    def cum_pos_test_growth_rate(self, window, *locations):
        """
        Return a DataFrame date x locations -> positive test rate  average growth over window

        :param locations: list like - locations to be included as columns

        :return: DataFrame
        """

        growth = lambda x: np.power(x, 1 / window)

        pt = self.cum_pos_test_rate(*locations)
        delta = pt.diff(periods=window)
        return growth(1 + (delta / pt)) - 1

    def plot_var(self, var, *locations, **kwargs):
        """
        plot variable for locations on single axis

        :param var: str - variable to be plotted
        :param locations: str - list like of str - the locations to be plotted

        Optional key-word arguments
        :keyword ma_window: int - if present plot the moving average over ma_window
        :keyword figsize: (int, int)
        :keyword log_scale: boolean (default=False)
        :keyword date_start: str in yyyy-mm-dd format
        :keyword data_end: str in yyyy-mm-dd format
        :keyword lw: int (default=3) - linewidth
        :keyword colours: dict - mapping locations to colour specifications
        :keyword title: str
        :keyword y_label: str
        :keyword percapita: boolean (default=False) Valid only if var is active_confirmed_cases

        :return: matplotlib.figure
        """

        if var == "cum_pos_test_rate":
            plot_data = self.cum_pos_test_rate(*locations)
        elif var == "cum_pos_test_growth_rate":
            plot_data = self.cum_pos_test_growth_rate(kwargs.get("ma_window", 1), *locations)
        elif var == "active_confirmed_cases":
            plot_data = self.active_confirmed_cases(*locations, **kwargs)
        elif var[-6:] == "growth":
            plot_data = self.growth_rate(var[:-7], kwargs.get("ma_window", 1), *locations)
        elif "ma_window" in kwargs:
            if var == "pos_test_rate":
                plot_data = self.pos_test_rate(kwargs["ma_window"], *locations)
            else:
                plot_data = self.var_by_location(var, *locations, ma_window=kwargs["ma_window"])
        else:
            plot_data = self.var_by_location(var, *locations)

        start_date = kwargs.get("date_start", plot_data.index[0])
        end_date = kwargs.get("date_end", plot_data.index[-1])

        plot_properties = dict(
            figsize=kwargs.get("figsize", (16,12)),
            xlim=(start_date, end_date),
            logy=kwargs.get("log_scale", False),
            lw=kwargs.get("lw", 3),
            title=kwargs.get("title", ""),
            ylabel=kwargs.get("y_label","")
        )
        if "colours" in kwargs:
            plot_properties["color"] = [kwargs["colours"][loc] for loc in sorted(locations)]
        fig = plot_data.plot(**plot_properties)

        legend_labels = [f"{loc}: {var}={plot_data.to_dict()[loc][max(plot_data[:end_date].index)]:.4f}"
                         for loc in sorted(locations)]

        plt.legend(legend_labels)
        return fig

    def plot_location(self, location, **kwargs):
        """
        Plot relevant data for a single location.

        The plot foreground (right axis contains the 28, 7, and 3 day  \rolling average growth rates.  It also
        contains the cumulative deaths (log scale).  the background (left axis is the log total cases.

        :param location: string.

        Optional keyword arguments
        :param figsize: (float, float)
        :param from_date: str = yyyy-mm-dd

        :return: matplotlib.plot.figure
        """

        fig = plt.figure(figsize=kwargs.get("figsize", (16,12)))
        ax_l = fig.add_subplot(111)
        # ax_l.xaxis.set_major_locator(MultipleLocator(7))

        start = kwargs.get("from_date", 0)

        gwth_3 = self.growth_rate("total_cases", 3, location)[start:]
        gwth_7 = self.growth_rate("total_cases", 7, location)[start:]
        gwth_28 = self.growth_rate("total_cases", 28, location)[start:]

        deaths = self.var_by_location("total_deaths", location)[start:]
        cases = self.var_by_location("total_cases", location)[start:]

        dates = deaths.index
        # print([list(map(str, dates))])

        x_ticks = [k for k in range(0,len(dates), 7)]
        x_tick_labels = [str(dates[x])[10:15] for x in x_ticks]
        ax_l.set_xticks(x_ticks)
        ax_l.set_xticklabels(x_tick_labels)
        ax_l.set_xlabel("2020")
        # ax_l.xaxis.set_major_locator(MultipleLocator(14))


        ax_l.plot(dates, gwth_3.values, label="3 day rolling average growth rate of total cases", c='g', lw=6)
        ax_l.plot(dates, gwth_7.values, label="7 day rolling average growth rate of total cases", c='b', lw=6)
        ax_l.plot(dates, gwth_28.values, label="28 day rolling average growth rate of total cases", c='r', lw=6)

        ax_r = ax_l.twinx()
        ax_r.bar(dates, cases[location].values, color=(0,0,1, 0.3))
        ax_r.plot(dates, deaths[location].values, label="Total Deaths", c='black',lw=6)

        # for dbl_days, dbl_rate in self.dbl_periods.items():
        #     if dbl_days == 28:
        #         ax_l.axhspan(0, dbl_rate, color=self.dbl_colour[dbl_days], alpha=0.2)
        #     elif dbl_days == 14:
        #         ax_l.axhspan(self.dbl_periods[28], dbl_rate, color=self.dbl_colour[dbl_days], alpha=0.2)
        #     else:
        #         ax_l.axhline(y=dbl_rate, c=self.dbl_colour[dbl_days], lw=3)
        y_ticks = ["inf",28,14,7,6,5,4,3,2,1]
        for bot_idx, top_idx in zip(y_ticks[:-1], y_ticks[1:]):
            bot, top = dbl_to_rate(bot_idx), dbl_to_rate(top_idx)
            ax_l.axhspan(bot, top, color=dbl_colour[top_idx], alpha=0.2)

        ax_l.set_yticks([dbl_to_rate(tick) for tick in y_ticks])
        ax_l.set_yticklabels(y_ticks)
        ax_l.set_ylabel("Number of Days to Double")

        ax_r.set_ylabel('Log Total Cases')
        ax_r.set_yscale('log')
        ax_r.legend(loc='upper right')

        ax_l.annotate("Active Cases Stop Growing", (dates[0], 0.06))

        ax_l.legend(loc='upper left')
        ax_l.set_ylim(bottom=0, top=0.5)
        fig.tight_layout()

        return fig

<|MERGE_RESOLUTION|>--- conflicted
+++ resolved
@@ -9,30 +9,6 @@
     Interface class so that all data looks the same
     """
 
-<<<<<<< HEAD
-    variables = [
-        'date',
-        'location',
-        'new_cases',
-        'new_cases_rate',
-        'total_cases',
-        'total_cases_rate',
-        'new_deaths',
-        'new_deaths_rate',
-        'total_deaths',
-        'total_deaths_rate',
-        'new_tests',
-        'new_tests',
-        'new_tests_rate',
-        'total_tests',
-        'total_tests_rate',
-        'tests_units'
-    ]
-
-    dbl_periods = {days: np.expm1(np.log(2) / days) for days in [2,3,4,5,6,7,14,28]}
-    dbl_colour = {1: (1.0, 0, 0), 2: (1.0, 0.2, 0), 3: (1.0, 0.4, 0), 4: (1.0, 0.6, 0), 5: (1.0, 0.8, 0),
-                   6: (1.0, 1.0, 0), 7: (0.8, 1.0, 0), 14: (0, 1.0, 0), 28: (0, 1.0, 0.5)}
-=======
     variables = {
         'date': 'Date data is reported by location',
         'location': 'Report location',
@@ -51,7 +27,6 @@
         'tests_units': 'One of tests or persons'
     }
 
->>>>>>> e57d909c
 
     def __init__(self, src_df):
         """
